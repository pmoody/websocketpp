/*
 * Copyright (c) 2014, Peter Thorson. All rights reserved.
 *
 * Redistribution and use in source and binary forms, with or without
 * modification, are permitted provided that the following conditions are met:
 *     * Redistributions of source code must retain the above copyright
 *       notice, this list of conditions and the following disclaimer.
 *     * Redistributions in binary form must reproduce the above copyright
 *       notice, this list of conditions and the following disclaimer in the
 *       documentation and/or other materials provided with the distribution.
 *     * Neither the name of the WebSocket++ Project nor the
 *       names of its contributors may be used to endorse or promote products
 *       derived from this software without specific prior written permission.
 *
 * THIS SOFTWARE IS PROVIDED BY THE COPYRIGHT HOLDERS AND CONTRIBUTORS "AS IS"
 * AND ANY EXPRESS OR IMPLIED WARRANTIES, INCLUDING, BUT NOT LIMITED TO, THE
 * IMPLIED WARRANTIES OF MERCHANTABILITY AND FITNESS FOR A PARTICULAR PURPOSE
 * ARE DISCLAIMED. IN NO EVENT SHALL PETER THORSON BE LIABLE FOR ANY
 * DIRECT, INDIRECT, INCIDENTAL, SPECIAL, EXEMPLARY, OR CONSEQUENTIAL DAMAGES
 * (INCLUDING, BUT NOT LIMITED TO, PROCUREMENT OF SUBSTITUTE GOODS OR SERVICES;
 * LOSS OF USE, DATA, OR PROFITS; OR BUSINESS INTERRUPTION) HOWEVER CAUSED AND
 * ON ANY THEORY OF LIABILITY, WHETHER IN CONTRACT, STRICT LIABILITY, OR TORT
 * (INCLUDING NEGLIGENCE OR OTHERWISE) ARISING IN ANY WAY OUT OF THE USE OF THIS
 * SOFTWARE, EVEN IF ADVISED OF THE POSSIBILITY OF SUCH DAMAGE.
 *
 */
//#define BOOST_TEST_DYN_LINK
#define BOOST_TEST_MODULE transport_integration
#include <boost/test/unit_test.hpp>

#include <websocketpp/common/thread.hpp>

#include <websocketpp/config/core.hpp>
#include <websocketpp/config/core_client.hpp>
#include <websocketpp/config/asio.hpp>
#include <websocketpp/config/asio_client.hpp>
#include <websocketpp/config/debug_asio.hpp>
#include <websocketpp/server.hpp>
#include <websocketpp/client.hpp>

struct config : public websocketpp::config::asio_client {
    typedef config type;
    typedef websocketpp::config::asio base;

    typedef base::concurrency_type concurrency_type;

    typedef base::request_type request_type;
    typedef base::response_type response_type;

    typedef base::message_type message_type;
    typedef base::con_msg_manager_type con_msg_manager_type;
    typedef base::endpoint_msg_manager_type endpoint_msg_manager_type;

    typedef base::alog_type alog_type;
    typedef base::elog_type elog_type;

    typedef base::rng_type rng_type;

    struct transport_config : public base::transport_config {
        typedef type::concurrency_type concurrency_type;
        typedef type::alog_type alog_type;
        typedef type::elog_type elog_type;
        typedef type::request_type request_type;
        typedef type::response_type response_type;
        typedef websocketpp::transport::asio::basic_socket::endpoint
            socket_type;
    };

    typedef websocketpp::transport::asio::endpoint<transport_config>
        transport_type;

    //static const websocketpp::log::level elog_level = websocketpp::log::elevel::all;
    //static const websocketpp::log::level alog_level = websocketpp::log::alevel::all;

    /// Length of time before an opening handshake is aborted
    static const long timeout_open_handshake = 500;
    /// Length of time before a closing handshake is aborted
    static const long timeout_close_handshake = 500;
    /// Length of time to wait for a pong after a ping
    static const long timeout_pong = 500;
};

struct config_tls : public websocketpp::config::asio_tls_client {
    typedef config type;
    typedef websocketpp::config::asio base;

    typedef base::concurrency_type concurrency_type;

    typedef base::request_type request_type;
    typedef base::response_type response_type;

    typedef base::message_type message_type;
    typedef base::con_msg_manager_type con_msg_manager_type;
    typedef base::endpoint_msg_manager_type endpoint_msg_manager_type;

    typedef base::alog_type alog_type;
    typedef base::elog_type elog_type;

    typedef base::rng_type rng_type;

    struct transport_config : public base::transport_config {
        typedef type::concurrency_type concurrency_type;
        typedef type::alog_type alog_type;
        typedef type::elog_type elog_type;
        typedef type::request_type request_type;
        typedef type::response_type response_type;
        typedef websocketpp::transport::asio::basic_socket::endpoint
            socket_type;
    };

    typedef websocketpp::transport::asio::endpoint<transport_config>
        transport_type;

    //static const websocketpp::log::level elog_level = websocketpp::log::elevel::all;
    //static const websocketpp::log::level alog_level = websocketpp::log::alevel::all;

    /// Length of time before an opening handshake is aborted
    static const long timeout_open_handshake = 500;
    /// Length of time before a closing handshake is aborted
    static const long timeout_close_handshake = 500;
    /// Length of time to wait for a pong after a ping
    static const long timeout_pong = 500;
};

typedef websocketpp::server<config> server;
typedef websocketpp::client<config> client;

typedef websocketpp::server<config_tls> server_tls;
typedef websocketpp::client<config_tls> client_tls;

typedef websocketpp::server<websocketpp::config::core> iostream_server;
typedef websocketpp::client<websocketpp::config::core_client> iostream_client;

using websocketpp::lib::placeholders::_1;
using websocketpp::lib::placeholders::_2;
using websocketpp::lib::bind;

template <typename T>
void close_after_timeout(T & e, websocketpp::connection_hdl hdl, long timeout) {
    sleep(timeout);

    websocketpp::lib::error_code ec;
    e.close(hdl,websocketpp::close::status::normal,"",ec);
    BOOST_CHECK(!ec);
}

void run_server(server * s, int port, bool log = false) {
    if (log) {
        s->set_access_channels(websocketpp::log::alevel::all);
        s->set_error_channels(websocketpp::log::elevel::all);
    } else {
        s->clear_access_channels(websocketpp::log::alevel::all);
        s->clear_error_channels(websocketpp::log::elevel::all);
    }

    s->init_asio();
    s->set_reuse_addr(true);

    s->listen(port);
    s->start_accept();
    s->run();
}

void run_client(client & c, std::string uri, bool log = false) {
    if (log) {
        c.set_access_channels(websocketpp::log::alevel::all);
        c.set_error_channels(websocketpp::log::elevel::all);
    } else {
        c.clear_access_channels(websocketpp::log::alevel::all);
        c.clear_error_channels(websocketpp::log::elevel::all);
    }
    websocketpp::lib::error_code ec;
    c.init_asio(ec);
    c.set_reuse_addr(true);
    BOOST_CHECK(!ec);

    client::connection_ptr con = c.get_connection(uri,ec);
    BOOST_CHECK( !ec );
    c.connect(con);

    c.run();
}

void run_client_and_mark(client * c, bool * flag, websocketpp::lib::mutex * mutex) {
    c->run();
    BOOST_CHECK( true );
    websocketpp::lib::lock_guard<websocketpp::lib::mutex> lock(*mutex);
    *flag = true;
    BOOST_CHECK( true );
}

void run_time_limited_client(client & c, std::string uri, long timeout,
    bool log)
{
    if (log) {
        c.set_access_channels(websocketpp::log::alevel::all);
        c.set_error_channels(websocketpp::log::elevel::all);
    } else {
        c.clear_access_channels(websocketpp::log::alevel::all);
        c.clear_error_channels(websocketpp::log::elevel::all);
    }
    c.init_asio();

    websocketpp::lib::error_code ec;
    client::connection_ptr con = c.get_connection(uri,ec);
    BOOST_CHECK( !ec );
    c.connect(con);

    websocketpp::lib::thread tthread(websocketpp::lib::bind(
        &close_after_timeout<client>,
        websocketpp::lib::ref(c),
        con->get_handle(),
        timeout
    ));
    tthread.detach();

    c.run();
}

void run_dummy_server(int port) {
    using boost::asio::ip::tcp;

    try {
        boost::asio::io_service io_service;
        tcp::acceptor acceptor(io_service, tcp::endpoint(tcp::v6(), port));
        tcp::socket socket(io_service);

        acceptor.accept(socket);
        for (;;) {
            char data[512];
            boost::system::error_code ec;
            socket.read_some(boost::asio::buffer(data), ec);
            if (ec == boost::asio::error::eof) {
                break;
            } else if (ec) {
                // other error
                throw ec;
            }
        }
    } catch (std::exception & e) {
        std::cout << e.what() << std::endl;
    } catch (boost::system::error_code & ec) {
        std::cout << ec.message() << std::endl;
    }
}

void run_dummy_client(std::string port) {
    using boost::asio::ip::tcp;

    try {
        boost::asio::io_service io_service;
        tcp::resolver resolver(io_service);
        tcp::resolver::query query("localhost", port);
        tcp::resolver::iterator iterator = resolver.resolve(query);
        tcp::socket socket(io_service);

        boost::asio::connect(socket, iterator);
        for (;;) {
            char data[512];
            boost::system::error_code ec;
            socket.read_some(boost::asio::buffer(data), ec);
            if (ec == boost::asio::error::eof) {
                break;
            } else if (ec) {
                // other error
                throw ec;
            }
        }
    } catch (std::exception & e) {
        std::cout << e.what() << std::endl;
    } catch (boost::system::error_code & ec) {
        std::cout << ec.message() << std::endl;
    }
}

bool on_ping(server * s, websocketpp::connection_hdl, std::string) {
    s->get_alog().write(websocketpp::log::alevel::app,"got ping");
    return false;
}

void cancel_on_open(server * s, websocketpp::connection_hdl) {
    s->stop_listening();
}

void stop_on_close(server * s, websocketpp::connection_hdl hdl) {
    server::connection_ptr con = s->get_con_from_hdl(hdl);
    //BOOST_CHECK_EQUAL( con->get_local_close_code(), websocketpp::close::status::normal );
    //BOOST_CHECK_EQUAL( con->get_remote_close_code(), websocketpp::close::status::normal );
    s->stop();
}

template <typename T>
void ping_on_open(T * c, std::string payload, websocketpp::connection_hdl hdl) {
    typename T::connection_ptr con = c->get_con_from_hdl(hdl);
    websocketpp::lib::error_code ec;
    con->ping(payload,ec);
    BOOST_CHECK_EQUAL(ec, websocketpp::lib::error_code());
}

void fail_on_pong(websocketpp::connection_hdl, std::string) {
    BOOST_FAIL( "expected no pong handler" );
}

void fail_on_pong_timeout(websocketpp::connection_hdl, std::string) {
    BOOST_FAIL( "expected no pong timeout" );
}

void req_pong(std::string expected_payload, websocketpp::connection_hdl,
    std::string payload)
{
    BOOST_CHECK_EQUAL( expected_payload, payload );
}

void fail_on_open(websocketpp::connection_hdl) {
    BOOST_FAIL( "expected no open handler" );
}

void delay(websocketpp::connection_hdl, long duration) {
    sleep(duration);
}

template <typename T>
void check_ec(T * c, websocketpp::lib::error_code ec,
    websocketpp::connection_hdl hdl)
{
    typename T::connection_ptr con = c->get_con_from_hdl(hdl);
    BOOST_CHECK_EQUAL( con->get_ec(), ec );
    //BOOST_CHECK_EQUAL( con->get_local_close_code(), websocketpp::close::status::normal );
    //BOOST_CHECK_EQUAL( con->get_remote_close_code(), websocketpp::close::status::normal );
}

template <typename T>
void check_ec_and_stop(T * e, websocketpp::lib::error_code ec,
    websocketpp::connection_hdl hdl)
{
    typename T::connection_ptr con = e->get_con_from_hdl(hdl);
    BOOST_CHECK_EQUAL( con->get_ec(), ec );
    //BOOST_CHECK_EQUAL( con->get_local_close_code(), websocketpp::close::status::normal );
    //BOOST_CHECK_EQUAL( con->get_remote_close_code(), websocketpp::close::status::normal );
    e->stop();
}

template <typename T>
void req_pong_timeout(T * c, std::string expected_payload,
    websocketpp::connection_hdl hdl, std::string payload)
{
    typename T::connection_ptr con = c->get_con_from_hdl(hdl);
    BOOST_CHECK_EQUAL( payload, expected_payload );
    con->close(websocketpp::close::status::normal,"");
}

template <typename T>
void close(T * e, websocketpp::connection_hdl hdl) {
    e->get_con_from_hdl(hdl)->close(websocketpp::close::status::normal,"");
}

class test_deadline_timer
{
public:
    test_deadline_timer(int seconds)
    : m_timer(m_io_service, boost::posix_time::seconds(seconds))
    {
        m_timer.async_wait(bind(&test_deadline_timer::expired, this, ::_1));
        std::size_t (boost::asio::io_service::*run)() = &boost::asio::io_service::run;
        m_timer_thread = websocketpp::lib::thread(websocketpp::lib::bind(run, &m_io_service));
    }
    ~test_deadline_timer()
    {
        m_timer.cancel();
        m_timer_thread.join();
    }

  private:
    void expired(const boost::system::error_code & ec)
    {
        if (ec == boost::asio::error::operation_aborted)
            return;
        BOOST_CHECK(!ec);
        BOOST_FAIL("Test timed out");
    }

    boost::asio::io_service m_io_service;
    boost::asio::deadline_timer m_timer;
    websocketpp::lib::thread m_timer_thread;
};

BOOST_AUTO_TEST_CASE( pong_no_timeout ) {
    server s;
    client c;

    s.set_close_handler(bind(&stop_on_close,&s,::_1));

    // send a ping when the connection is open
    c.set_open_handler(bind(&ping_on_open<client>,&c,"foo",::_1));
    // require that a pong with matching payload is received
    c.set_pong_handler(bind(&req_pong,"foo",::_1,::_2));
    // require that a pong timeout is NOT received
    c.set_pong_timeout_handler(bind(&fail_on_pong_timeout,::_1,::_2));

    websocketpp::lib::thread sthread(websocketpp::lib::bind(&run_server,&s,9005,false));

    sleep(1); // give the server thread some time to start

    // Run a client that closes the connection after 1 seconds
    run_time_limited_client(c, "http://localhost:9005", 1, false);

    sthread.join();
}

BOOST_AUTO_TEST_CASE( pong_timeout ) {
    server s;
    client c;

    s.set_ping_handler(bind(&on_ping, &s,::_1,::_2));
    s.set_close_handler(bind(&stop_on_close,&s,::_1));

    c.set_fail_handler(bind(&check_ec<client>,&c,
        websocketpp::lib::error_code(),::_1));

    c.set_pong_handler(bind(&fail_on_pong,::_1,::_2));
    c.set_open_handler(bind(&ping_on_open<client>,&c,"foo",::_1));
    c.set_pong_timeout_handler(bind(&req_pong_timeout<client>,&c,"foo",::_1,::_2));
    c.set_close_handler(bind(&check_ec<client>,&c,
        websocketpp::lib::error_code(),::_1));

    websocketpp::lib::thread sthread(websocketpp::lib::bind(&run_server,&s,9005,false));
<<<<<<< HEAD
    websocketpp::lib::thread tthread(websocketpp::lib::bind(&run_test_timer,10));
    tthread.detach();

    sleep(1); // give the server thread some time to start

=======
    test_deadline_timer deadline(10);
>>>>>>> d282738c
    run_client(c, "http://localhost:9005",false);

    sthread.join();
}

BOOST_AUTO_TEST_CASE( client_open_handshake_timeout ) {
    client c;

    // set open handler to fail test
    c.set_open_handler(bind(&fail_on_open,::_1));
    // set fail hander to test for the right fail error code
    c.set_fail_handler(bind(&check_ec<client>,&c,
        websocketpp::error::open_handshake_timeout,::_1));

    websocketpp::lib::thread sthread(websocketpp::lib::bind(&run_dummy_server,9005));
    sthread.detach();

<<<<<<< HEAD
    sleep(1); // give the server thread some time to start

=======
    test_deadline_timer deadline(10);
>>>>>>> d282738c
    run_client(c, "http://localhost:9005");
}

BOOST_AUTO_TEST_CASE( server_open_handshake_timeout ) {
    server s;

    // set open handler to fail test
    s.set_open_handler(bind(&fail_on_open,::_1));
    // set fail hander to test for the right fail error code
    s.set_fail_handler(bind(&check_ec_and_stop<server>,&s,
        websocketpp::error::open_handshake_timeout,::_1));

    websocketpp::lib::thread sthread(websocketpp::lib::bind(&run_server,&s,9005,false));

    test_deadline_timer deadline(10);

    sleep(1); // give the server thread some time to start

    run_dummy_client("9005");

    sthread.join();
}

BOOST_AUTO_TEST_CASE( client_self_initiated_close_handshake_timeout ) {
    server s;
    client c;

    // on open server sleeps for longer than the timeout
    // on open client sends close handshake
    // client handshake timer should be triggered
    s.set_open_handler(bind(&delay,::_1,1));
    s.set_close_handler(bind(&stop_on_close,&s,::_1));

    c.set_open_handler(bind(&close<client>,&c,::_1));
    c.set_close_handler(bind(&check_ec<client>,&c,
        websocketpp::error::close_handshake_timeout,::_1));

    websocketpp::lib::thread sthread(websocketpp::lib::bind(&run_server,&s,9005,false));

    test_deadline_timer deadline(10);

    sleep(1); // give the server thread some time to start

    run_client(c, "http://localhost:9005", false);

    sthread.join();
}

BOOST_AUTO_TEST_CASE( client_peer_initiated_close_handshake_timeout ) {
    // on open server sends close
    // client should ack normally and then wait
    // server leaves TCP connection open
    // client handshake timer should be triggered

    // TODO: how to make a mock server that leaves the TCP connection open?
}

BOOST_AUTO_TEST_CASE( server_self_initiated_close_handshake_timeout ) {
    server s;
    client c;

    // on open server sends close
    // on open client sleeps for longer than the timeout
    // server handshake timer should be triggered

    s.set_open_handler(bind(&close<server>,&s,::_1));
    s.set_close_handler(bind(&check_ec_and_stop<server>,&s,
        websocketpp::error::close_handshake_timeout,::_1));

    c.set_open_handler(bind(&delay,::_1,1));

    websocketpp::lib::thread sthread(websocketpp::lib::bind(&run_server,&s,9005,false));
    test_deadline_timer deadline(10);

    sleep(1); // give the server thread some time to start

    run_client(c, "http://localhost:9005", false);

    sthread.join();
}

BOOST_AUTO_TEST_CASE( client_runs_out_of_work ) {
    client c;

    test_deadline_timer deadline(3);

    websocketpp::lib::error_code ec;
    c.init_asio(ec);
    BOOST_CHECK(!ec);

    c.run();

    // This test checks that an io_service with no work ends immediately.
    BOOST_CHECK(true);
}




BOOST_AUTO_TEST_CASE( client_is_perpetual ) {
    client c;
    bool flag = false;
    websocketpp::lib::mutex mutex;

    websocketpp::lib::error_code ec;
    c.init_asio(ec);
    BOOST_CHECK(!ec);

    c.start_perpetual();

    websocketpp::lib::thread cthread(websocketpp::lib::bind(&run_client_and_mark,&c,&flag,&mutex));

    sleep(1);

    {
        // Checks that the thread hasn't exited yet
        websocketpp::lib::lock_guard<websocketpp::lib::mutex> lock(mutex);
        BOOST_CHECK( !flag );
    }

    c.stop_perpetual();

    sleep(1);

    {
        // Checks that the thread has exited
        websocketpp::lib::lock_guard<websocketpp::lib::mutex> lock(mutex);
        BOOST_CHECK( flag );
    }

    cthread.join();
}

BOOST_AUTO_TEST_CASE( client_failed_connection ) {
    client c;

    run_time_limited_client(c,"http://localhost:9005", 5, false);
}

BOOST_AUTO_TEST_CASE( stop_listening ) {
    server s;
    client c;

    // the first connection stops the server from listening
    s.set_open_handler(bind(&cancel_on_open,&s,::_1));

    // client immediately closes after opening a connection
    c.set_open_handler(bind(&close<client>,&c,::_1));

    websocketpp::lib::thread sthread(websocketpp::lib::bind(&run_server,&s,9005,false));
    test_deadline_timer deadline(5);

    sleep(1); // give the server thread some time to start

    run_client(c, "http://localhost:9005", false);

    sthread.join();
}

BOOST_AUTO_TEST_CASE( pause_reading ) {
    iostream_server s;
    std::string handshake = "GET / HTTP/1.1\r\nHost: www.example.com\r\nConnection: upgrade\r\nUpgrade: websocket\r\nSec-WebSocket-Version: 13\r\nSec-WebSocket-Key: dGhlIHNhbXBsZSBub25jZQ==\r\n\r\n";
    char buffer[2] = { char(0x81), char(0x80) };

    // suppress output (it needs a place to go to avoid error but we don't care what it is)
    std::stringstream null_output;
    s.register_ostream(&null_output);

    iostream_server::connection_ptr con = s.get_connection();
    con->start();

    // read handshake, should work
    BOOST_CHECK_EQUAL( con->read_some(handshake.data(), handshake.length()), handshake.length());

    // pause reading and try again. The first read should work, the second should return 0
    // the first read was queued already after the handshake so it will go through because
    // reading wasn't paused when it was queued. The byte it reads wont be enough to
    // complete the frame so another read will be requested. This one wont actually happen
    // because the connection is paused now.
    con->pause_reading();
    BOOST_CHECK_EQUAL( con->read_some(buffer, 1), 1);
    BOOST_CHECK_EQUAL( con->read_some(buffer+1, 1), 0);
    // resume reading and try again. Should work this time because the resume should have
    // re-queued a read.
    con->resume_reading();
    BOOST_CHECK_EQUAL( con->read_some(buffer+1, 1), 1);
}


BOOST_AUTO_TEST_CASE( server_connection_cleanup ) {
    server_tls s;
}

#ifdef _WEBSOCKETPP_MOVE_SEMANTICS_
BOOST_AUTO_TEST_CASE( move_construct_transport ) {
    server s1;
    
    server s2(std::move(s1));
}
#endif // _WEBSOCKETPP_MOVE_SEMANTICS_<|MERGE_RESOLUTION|>--- conflicted
+++ resolved
@@ -424,15 +424,10 @@
         websocketpp::lib::error_code(),::_1));
 
     websocketpp::lib::thread sthread(websocketpp::lib::bind(&run_server,&s,9005,false));
-<<<<<<< HEAD
-    websocketpp::lib::thread tthread(websocketpp::lib::bind(&run_test_timer,10));
-    tthread.detach();
-
     sleep(1); // give the server thread some time to start
 
-=======
     test_deadline_timer deadline(10);
->>>>>>> d282738c
+
     run_client(c, "http://localhost:9005",false);
 
     sthread.join();
@@ -450,12 +445,10 @@
     websocketpp::lib::thread sthread(websocketpp::lib::bind(&run_dummy_server,9005));
     sthread.detach();
 
-<<<<<<< HEAD
     sleep(1); // give the server thread some time to start
 
-=======
     test_deadline_timer deadline(10);
->>>>>>> d282738c
+
     run_client(c, "http://localhost:9005");
 }
 
