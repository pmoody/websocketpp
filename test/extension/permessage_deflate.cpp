/*
 * Copyright (c) 2013, Peter Thorson. All rights reserved.
 *
 * Redistribution and use in source and binary forms, with or without
 * modification, are permitted provided that the following conditions are met:
 *     * Redistributions of source code must retain the above copyright
 *       notice, this list of conditions and the following disclaimer.
 *     * Redistributions in binary form must reproduce the above copyright
 *       notice, this list of conditions and the following disclaimer in the
 *       documentation and/or other materials provided with the distribution.
 *     * Neither the name of the WebSocket++ Project nor the
 *       names of its contributors may be used to endorse or promote products
 *       derived from this software without specific prior written permission.
 *
 * THIS SOFTWARE IS PROVIDED BY THE COPYRIGHT HOLDERS AND CONTRIBUTORS "AS IS"
 * AND ANY EXPRESS OR IMPLIED WARRANTIES, INCLUDING, BUT NOT LIMITED TO, THE
 * IMPLIED WARRANTIES OF MERCHANTABILITY AND FITNESS FOR A PARTICULAR PURPOSE
 * ARE DISCLAIMED. IN NO EVENT SHALL PETER THORSON BE LIABLE FOR ANY
 * DIRECT, INDIRECT, INCIDENTAL, SPECIAL, EXEMPLARY, OR CONSEQUENTIAL DAMAGES
 * (INCLUDING, BUT NOT LIMITED TO, PROCUREMENT OF SUBSTITUTE GOODS OR SERVICES;
 * LOSS OF USE, DATA, OR PROFITS; OR BUSINESS INTERRUPTION) HOWEVER CAUSED AND
 * ON ANY THEORY OF LIABILITY, WHETHER IN CONTRACT, STRICT LIABILITY, OR TORT
 * (INCLUDING NEGLIGENCE OR OTHERWISE) ARISING IN ANY WAY OUT OF THE USE OF THIS
 * SOFTWARE, EVEN IF ADVISED OF THE POSSIBILITY OF SUCH DAMAGE.
 *
 */
//#define BOOST_TEST_DYN_LINK
#define BOOST_TEST_MODULE permessage_deflate
#include <boost/test/unit_test.hpp>

#include <websocketpp/error.hpp>

#include <websocketpp/extensions/extension.hpp>
#include <websocketpp/extensions/permessage_deflate/disabled.hpp>
#include <websocketpp/extensions/permessage_deflate/enabled.hpp>

#include <string>

#include <websocketpp/utilities.hpp>
#include <iostream>

class config {};

typedef websocketpp::extensions::permessage_deflate::enabled<config> enabled_type;
typedef websocketpp::extensions::permessage_deflate::disabled<config> disabled_type;

struct ext_vars {
    enabled_type exts;
    enabled_type extc;
    websocketpp::lib::error_code ec;
    websocketpp::err_str_pair esp;
    websocketpp::http::attribute_list attr;
};
namespace pmde = websocketpp::extensions::permessage_deflate::error;
namespace pmd_mode = websocketpp::extensions::permessage_deflate::mode;

// Ensure the disabled extension behaves appropriately disabled

BOOST_AUTO_TEST_CASE( disabled_is_disabled ) {
    disabled_type exts;
    BOOST_CHECK( !exts.is_implemented() );
}

BOOST_AUTO_TEST_CASE( disabled_is_off ) {
    disabled_type exts;
    BOOST_CHECK( !exts.is_enabled() );
}

// Ensure the enabled version actually works

BOOST_AUTO_TEST_CASE( enabled_is_enabled ) {
    ext_vars v;
    BOOST_CHECK( v.exts.is_implemented() );
    BOOST_CHECK( v.extc.is_implemented() );
}


BOOST_AUTO_TEST_CASE( enabled_starts_disabled ) {
    ext_vars v;
    BOOST_CHECK( !v.exts.is_enabled() );
    BOOST_CHECK( !v.extc.is_enabled() );
}

BOOST_AUTO_TEST_CASE( negotiation_empty_attr ) {
    ext_vars v;

    v.esp = v.exts.negotiate(v.attr);
    BOOST_CHECK( v.exts.is_enabled() );
    BOOST_CHECK_EQUAL( v.esp.first, websocketpp::lib::error_code() );
    BOOST_CHECK_EQUAL( v.esp.second, "permessage-deflate");
}

BOOST_AUTO_TEST_CASE( negotiation_invalid_attr ) {
    ext_vars v;
    v.attr["foo"] = "bar";

    v.esp = v.exts.negotiate(v.attr);
    BOOST_CHECK( !v.exts.is_enabled() );
    BOOST_CHECK_EQUAL( v.esp.first, pmde::make_error_code(pmde::invalid_attributes) );
    BOOST_CHECK_EQUAL( v.esp.second, "");
}

// Negotiate s2c_no_context_takeover
BOOST_AUTO_TEST_CASE( negotiate_s2c_no_context_takeover_invalid ) {
    ext_vars v;
    v.attr["s2c_no_context_takeover"] = "foo";

    v.esp = v.exts.negotiate(v.attr);
    BOOST_CHECK( !v.exts.is_enabled() );
    BOOST_CHECK_EQUAL( v.esp.first, pmde::make_error_code(pmde::invalid_attribute_value) );
    BOOST_CHECK_EQUAL( v.esp.second, "");
}

BOOST_AUTO_TEST_CASE( negotiate_s2c_no_context_takeover ) {
    ext_vars v;
    v.attr["s2c_no_context_takeover"] = "";

    v.esp = v.exts.negotiate(v.attr);
    BOOST_CHECK( v.exts.is_enabled() );
    BOOST_CHECK_EQUAL( v.esp.first, websocketpp::lib::error_code() );
    BOOST_CHECK_EQUAL( v.esp.second, "permessage-deflate; s2c_no_context_takeover");
}

BOOST_AUTO_TEST_CASE( negotiate_s2c_no_context_takeover_server_initiated ) {
    ext_vars v;

    v.exts.enable_s2c_no_context_takeover();
    v.esp = v.exts.negotiate(v.attr);
    BOOST_CHECK( v.exts.is_enabled() );
    BOOST_CHECK_EQUAL( v.esp.first, websocketpp::lib::error_code() );
    BOOST_CHECK_EQUAL( v.esp.second, "permessage-deflate; s2c_no_context_takeover");
}

// Negotiate c2s_no_context_takeover
BOOST_AUTO_TEST_CASE( negotiate_c2s_no_context_takeover_invalid ) {
    ext_vars v;
    v.attr["c2s_no_context_takeover"] = "foo";

    v.esp = v.exts.negotiate(v.attr);
    BOOST_CHECK( !v.exts.is_enabled() );
    BOOST_CHECK_EQUAL( v.esp.first, pmde::make_error_code(pmde::invalid_attribute_value) );
    BOOST_CHECK_EQUAL( v.esp.second, "");
}

BOOST_AUTO_TEST_CASE( negotiate_c2s_no_context_takeover ) {
    ext_vars v;
    v.attr["c2s_no_context_takeover"] = "";

    v.esp = v.exts.negotiate(v.attr);
    BOOST_CHECK( v.exts.is_enabled() );
    BOOST_CHECK_EQUAL( v.esp.first, websocketpp::lib::error_code() );
    BOOST_CHECK_EQUAL( v.esp.second, "permessage-deflate; c2s_no_context_takeover");
}

BOOST_AUTO_TEST_CASE( negotiate_c2s_no_context_takeover_server_initiated ) {
    ext_vars v;

    v.exts.enable_c2s_no_context_takeover();
    v.esp = v.exts.negotiate(v.attr);
    BOOST_CHECK( v.exts.is_enabled() );
    BOOST_CHECK_EQUAL( v.esp.first, websocketpp::lib::error_code() );
    BOOST_CHECK_EQUAL( v.esp.second, "permessage-deflate; c2s_no_context_takeover");
}


// Negotiate s2c_max_window_bits
BOOST_AUTO_TEST_CASE( negotiate_s2c_max_window_bits_invalid ) {
    ext_vars v;

    std::vector<std::string> values;
    values.push_back("");
    values.push_back("foo");
    values.push_back("7");
    values.push_back("16");

    std::vector<std::string>::const_iterator it;
    for (it = values.begin(); it != values.end(); ++it) {
        v.attr["s2c_max_window_bits"] = *it;

        v.esp = v.exts.negotiate(v.attr);
        BOOST_CHECK( !v.exts.is_enabled() );
        BOOST_CHECK_EQUAL( v.esp.first, pmde::make_error_code(pmde::invalid_attribute_value) );
        BOOST_CHECK_EQUAL( v.esp.second, "");
    }
}

BOOST_AUTO_TEST_CASE( negotiate_s2c_max_window_bits_valid ) {
    ext_vars v;
    v.attr["s2c_max_window_bits"] = "8";

    v.esp = v.exts.negotiate(v.attr);
    BOOST_CHECK( v.exts.is_enabled() );
    BOOST_CHECK_EQUAL( v.esp.first, websocketpp::lib::error_code() );
    BOOST_CHECK_EQUAL( v.esp.second, "permessage-deflate; s2c_max_window_bits=8");

    v.attr["s2c_max_window_bits"] = "15";

    v.esp = v.exts.negotiate(v.attr);
    BOOST_CHECK( v.exts.is_enabled() );
    BOOST_CHECK_EQUAL( v.esp.first, websocketpp::lib::error_code() );
    BOOST_CHECK_EQUAL( v.esp.second, "permessage-deflate");
}

BOOST_AUTO_TEST_CASE( invalid_set_s2c_max_window_bits ) {
    ext_vars v;

    v.ec = v.exts.set_s2c_max_window_bits(7,pmd_mode::decline);
    BOOST_CHECK_EQUAL(v.ec,pmde::make_error_code(pmde::invalid_max_window_bits));

    v.ec = v.exts.set_s2c_max_window_bits(16,pmd_mode::decline);
    BOOST_CHECK_EQUAL(v.ec,pmde::make_error_code(pmde::invalid_max_window_bits));
}

BOOST_AUTO_TEST_CASE( negotiate_s2c_max_window_bits_decline ) {
    ext_vars v;
    v.attr["s2c_max_window_bits"] = "8";

    v.ec = v.exts.set_s2c_max_window_bits(15,pmd_mode::decline);
    v.esp = v.exts.negotiate(v.attr);
    BOOST_CHECK( v.exts.is_enabled() );
    BOOST_CHECK_EQUAL( v.ec, websocketpp::lib::error_code() );
    BOOST_CHECK_EQUAL( v.esp.first, websocketpp::lib::error_code() );
    BOOST_CHECK_EQUAL( v.esp.second, "permessage-deflate");
}

BOOST_AUTO_TEST_CASE( negotiate_s2c_max_window_bits_accept ) {
    ext_vars v;
    v.attr["s2c_max_window_bits"] = "8";

    v.ec = v.exts.set_s2c_max_window_bits(15,pmd_mode::accept);
    v.esp = v.exts.negotiate(v.attr);
    BOOST_CHECK( v.exts.is_enabled() );
    BOOST_CHECK_EQUAL( v.ec, websocketpp::lib::error_code() );
    BOOST_CHECK_EQUAL( v.esp.first, websocketpp::lib::error_code() );
    BOOST_CHECK_EQUAL( v.esp.second, "permessage-deflate; s2c_max_window_bits=8");
}

BOOST_AUTO_TEST_CASE( negotiate_s2c_max_window_bits_largest ) {
    ext_vars v;
    v.attr["s2c_max_window_bits"] = "8";

    v.ec = v.exts.set_s2c_max_window_bits(15,pmd_mode::largest);
    v.esp = v.exts.negotiate(v.attr);
    BOOST_CHECK( v.exts.is_enabled() );
    BOOST_CHECK_EQUAL( v.ec, websocketpp::lib::error_code() );
    BOOST_CHECK_EQUAL( v.esp.first, websocketpp::lib::error_code() );
    BOOST_CHECK_EQUAL( v.esp.second, "permessage-deflate; s2c_max_window_bits=8");
}

BOOST_AUTO_TEST_CASE( negotiate_s2c_max_window_bits_smallest ) {
    ext_vars v;
    v.attr["s2c_max_window_bits"] = "8";

    v.ec = v.exts.set_s2c_max_window_bits(15,pmd_mode::smallest);
    v.esp = v.exts.negotiate(v.attr);
    BOOST_CHECK( v.exts.is_enabled() );
    BOOST_CHECK_EQUAL( v.ec, websocketpp::lib::error_code() );
    BOOST_CHECK_EQUAL( v.esp.first, websocketpp::lib::error_code() );
    BOOST_CHECK_EQUAL( v.esp.second, "permessage-deflate; s2c_max_window_bits=8");
}

// Negotiate s2c_max_window_bits
BOOST_AUTO_TEST_CASE( negotiate_c2s_max_window_bits_invalid ) {
    ext_vars v;

    std::vector<std::string> values;
    values.push_back("foo");
    values.push_back("7");
    values.push_back("16");

    std::vector<std::string>::const_iterator it;
    for (it = values.begin(); it != values.end(); ++it) {
        v.attr["c2s_max_window_bits"] = *it;

        v.esp = v.exts.negotiate(v.attr);
        BOOST_CHECK( !v.exts.is_enabled() );
        BOOST_CHECK_EQUAL( v.esp.first, pmde::make_error_code(pmde::invalid_attribute_value) );
        BOOST_CHECK_EQUAL( v.esp.second, "");
    }
}

BOOST_AUTO_TEST_CASE( negotiate_c2s_max_window_bits_valid ) {
    ext_vars v;

    v.attr["c2s_max_window_bits"] = "";
    v.esp = v.exts.negotiate(v.attr);
    BOOST_CHECK( v.exts.is_enabled() );
    BOOST_CHECK_EQUAL( v.esp.first, websocketpp::lib::error_code() );
    BOOST_CHECK_EQUAL( v.esp.second, "permessage-deflate");

    v.attr["c2s_max_window_bits"] = "8";
    v.esp = v.exts.negotiate(v.attr);
    BOOST_CHECK( v.exts.is_enabled() );
    BOOST_CHECK_EQUAL( v.esp.first, websocketpp::lib::error_code() );
    BOOST_CHECK_EQUAL( v.esp.second, "permessage-deflate; c2s_max_window_bits=8");

    v.attr["c2s_max_window_bits"] = "15";
    v.esp = v.exts.negotiate(v.attr);
    BOOST_CHECK( v.exts.is_enabled() );
    BOOST_CHECK_EQUAL( v.esp.first, websocketpp::lib::error_code() );
    BOOST_CHECK_EQUAL( v.esp.second, "permessage-deflate");
}

BOOST_AUTO_TEST_CASE( invalid_set_c2s_max_window_bits ) {
    ext_vars v;

    v.ec = v.exts.set_c2s_max_window_bits(7,pmd_mode::decline);
    BOOST_CHECK_EQUAL(v.ec,pmde::make_error_code(pmde::invalid_max_window_bits));

    v.ec = v.exts.set_c2s_max_window_bits(16,pmd_mode::decline);
    BOOST_CHECK_EQUAL(v.ec,pmde::make_error_code(pmde::invalid_max_window_bits));
}

BOOST_AUTO_TEST_CASE( negotiate_c2s_max_window_bits_decline ) {
    ext_vars v;
    v.attr["c2s_max_window_bits"] = "8";

    v.ec = v.exts.set_c2s_max_window_bits(8,pmd_mode::decline);
    v.esp = v.exts.negotiate(v.attr);
    BOOST_CHECK( v.exts.is_enabled() );
    BOOST_CHECK_EQUAL( v.ec, websocketpp::lib::error_code() );
    BOOST_CHECK_EQUAL( v.esp.first, websocketpp::lib::error_code() );
    BOOST_CHECK_EQUAL( v.esp.second, "permessage-deflate");
}

BOOST_AUTO_TEST_CASE( negotiate_c2s_max_window_bits_accept ) {
    ext_vars v;
    v.attr["c2s_max_window_bits"] = "8";

    v.ec = v.exts.set_c2s_max_window_bits(15,pmd_mode::accept);
    v.esp = v.exts.negotiate(v.attr);
    BOOST_CHECK( v.exts.is_enabled() );
    BOOST_CHECK_EQUAL( v.ec, websocketpp::lib::error_code() );
    BOOST_CHECK_EQUAL( v.esp.first, websocketpp::lib::error_code() );
    BOOST_CHECK_EQUAL( v.esp.second, "permessage-deflate; c2s_max_window_bits=8");
}

BOOST_AUTO_TEST_CASE( negotiate_c2s_max_window_bits_largest ) {
    ext_vars v;
    v.attr["c2s_max_window_bits"] = "8";

    v.ec = v.exts.set_c2s_max_window_bits(15,pmd_mode::largest);
    v.esp = v.exts.negotiate(v.attr);
    BOOST_CHECK( v.exts.is_enabled() );
    BOOST_CHECK_EQUAL( v.ec, websocketpp::lib::error_code() );
    BOOST_CHECK_EQUAL( v.esp.first, websocketpp::lib::error_code() );
    BOOST_CHECK_EQUAL( v.esp.second, "permessage-deflate; c2s_max_window_bits=8");
}

BOOST_AUTO_TEST_CASE( negotiate_c2s_max_window_bits_smallest ) {
    ext_vars v;
    v.attr["c2s_max_window_bits"] = "8";

    v.ec = v.exts.set_c2s_max_window_bits(15,pmd_mode::smallest);
    v.esp = v.exts.negotiate(v.attr);
    BOOST_CHECK( v.exts.is_enabled() );
    BOOST_CHECK_EQUAL( v.ec, websocketpp::lib::error_code() );
    BOOST_CHECK_EQUAL( v.esp.first, websocketpp::lib::error_code() );
    BOOST_CHECK_EQUAL( v.esp.second, "permessage-deflate; c2s_max_window_bits=8");
}


// Combinations with 2
BOOST_AUTO_TEST_CASE( negotiate_two_client_initiated1 ) {
    ext_vars v;

    v.attr["s2c_no_context_takeover"] = "";
    v.attr["c2s_no_context_takeover"] = "";

    v.esp = v.exts.negotiate(v.attr);
    BOOST_CHECK( v.exts.is_enabled() );
    BOOST_CHECK_EQUAL( v.esp.first, websocketpp::lib::error_code() );
    BOOST_CHECK_EQUAL( v.esp.second, "permessage-deflate; s2c_no_context_takeover; c2s_no_context_takeover");
}

BOOST_AUTO_TEST_CASE( negotiate_two_client_initiated2 ) {
    ext_vars v;

    v.attr["s2c_no_context_takeover"] = "";
    v.attr["s2c_max_window_bits"] = "10";

    v.esp = v.exts.negotiate(v.attr);
    BOOST_CHECK( v.exts.is_enabled() );
    BOOST_CHECK_EQUAL( v.esp.first, websocketpp::lib::error_code() );
    BOOST_CHECK_EQUAL( v.esp.second, "permessage-deflate; s2c_no_context_takeover; s2c_max_window_bits=10");
}

BOOST_AUTO_TEST_CASE( negotiate_two_client_initiated3 ) {
    ext_vars v;

    v.attr["s2c_no_context_takeover"] = "";
    v.attr["c2s_max_window_bits"] = "10";

    v.esp = v.exts.negotiate(v.attr);
    BOOST_CHECK( v.exts.is_enabled() );
    BOOST_CHECK_EQUAL( v.esp.first, websocketpp::lib::error_code() );
    BOOST_CHECK_EQUAL( v.esp.second, "permessage-deflate; s2c_no_context_takeover; c2s_max_window_bits=10");
}

BOOST_AUTO_TEST_CASE( negotiate_two_client_initiated4 ) {
    ext_vars v;

    v.attr["c2s_no_context_takeover"] = "";
    v.attr["s2c_max_window_bits"] = "10";

    v.esp = v.exts.negotiate(v.attr);
    BOOST_CHECK( v.exts.is_enabled() );
    BOOST_CHECK_EQUAL( v.esp.first, websocketpp::lib::error_code() );
    BOOST_CHECK_EQUAL( v.esp.second, "permessage-deflate; c2s_no_context_takeover; s2c_max_window_bits=10");
}

BOOST_AUTO_TEST_CASE( negotiate_two_client_initiated5 ) {
    ext_vars v;

    v.attr["c2s_no_context_takeover"] = "";
    v.attr["c2s_max_window_bits"] = "10";

    v.esp = v.exts.negotiate(v.attr);
    BOOST_CHECK( v.exts.is_enabled() );
    BOOST_CHECK_EQUAL( v.esp.first, websocketpp::lib::error_code() );
    BOOST_CHECK_EQUAL( v.esp.second, "permessage-deflate; c2s_no_context_takeover; c2s_max_window_bits=10");
}

BOOST_AUTO_TEST_CASE( negotiate_two_client_initiated6 ) {
    ext_vars v;

    v.attr["s2c_max_window_bits"] = "10";
    v.attr["c2s_max_window_bits"] = "10";

    v.esp = v.exts.negotiate(v.attr);
    BOOST_CHECK( v.exts.is_enabled() );
    BOOST_CHECK_EQUAL( v.esp.first, websocketpp::lib::error_code() );
    BOOST_CHECK_EQUAL( v.esp.second, "permessage-deflate; s2c_max_window_bits=10; c2s_max_window_bits=10");
}

BOOST_AUTO_TEST_CASE( negotiate_three_client_initiated1 ) {
    ext_vars v;

    v.attr["s2c_no_context_takeover"] = "";
    v.attr["c2s_no_context_takeover"] = "";
    v.attr["s2c_max_window_bits"] = "10";

    v.esp = v.exts.negotiate(v.attr);
    BOOST_CHECK( v.exts.is_enabled() );
    BOOST_CHECK_EQUAL( v.esp.first, websocketpp::lib::error_code() );
    BOOST_CHECK_EQUAL( v.esp.second, "permessage-deflate; s2c_no_context_takeover; c2s_no_context_takeover; s2c_max_window_bits=10");
}

BOOST_AUTO_TEST_CASE( negotiate_three_client_initiated2 ) {
    ext_vars v;

    v.attr["s2c_no_context_takeover"] = "";
    v.attr["c2s_no_context_takeover"] = "";
    v.attr["c2s_max_window_bits"] = "10";

    v.esp = v.exts.negotiate(v.attr);
    BOOST_CHECK( v.exts.is_enabled() );
    BOOST_CHECK_EQUAL( v.esp.first, websocketpp::lib::error_code() );
    BOOST_CHECK_EQUAL( v.esp.second, "permessage-deflate; s2c_no_context_takeover; c2s_no_context_takeover; c2s_max_window_bits=10");
}

BOOST_AUTO_TEST_CASE( negotiate_three_client_initiated3 ) {
    ext_vars v;

    v.attr["s2c_no_context_takeover"] = "";
    v.attr["s2c_max_window_bits"] = "10";
    v.attr["c2s_max_window_bits"] = "10";

    v.esp = v.exts.negotiate(v.attr);
    BOOST_CHECK( v.exts.is_enabled() );
    BOOST_CHECK_EQUAL( v.esp.first, websocketpp::lib::error_code() );
    BOOST_CHECK_EQUAL( v.esp.second, "permessage-deflate; s2c_no_context_takeover; s2c_max_window_bits=10; c2s_max_window_bits=10");
}

BOOST_AUTO_TEST_CASE( negotiate_three_client_initiated4 ) {
    ext_vars v;

    v.attr["c2s_no_context_takeover"] = "";
    v.attr["s2c_max_window_bits"] = "10";
    v.attr["c2s_max_window_bits"] = "10";

    v.esp = v.exts.negotiate(v.attr);
    BOOST_CHECK( v.exts.is_enabled() );
    BOOST_CHECK_EQUAL( v.esp.first, websocketpp::lib::error_code() );
    BOOST_CHECK_EQUAL( v.esp.second, "permessage-deflate; c2s_no_context_takeover; s2c_max_window_bits=10; c2s_max_window_bits=10");
}

BOOST_AUTO_TEST_CASE( negotiate_four_client_initiated ) {
    ext_vars v;

    v.attr["s2c_no_context_takeover"] = "";
    v.attr["c2s_no_context_takeover"] = "";
    v.attr["s2c_max_window_bits"] = "10";
    v.attr["c2s_max_window_bits"] = "10";

    v.esp = v.exts.negotiate(v.attr);
    BOOST_CHECK( v.exts.is_enabled() );
    BOOST_CHECK_EQUAL( v.esp.first, websocketpp::lib::error_code() );
    BOOST_CHECK_EQUAL( v.esp.second, "permessage-deflate; s2c_no_context_takeover; c2s_no_context_takeover; s2c_max_window_bits=10; c2s_max_window_bits=10");
}

// Compression
BOOST_AUTO_TEST_CASE( compress_data ) {
    ext_vars v;
<<<<<<< HEAD
    
    std::string compress_in = "Hello";
    std::string compress_out;
    std::string decompress_out;
    
    v.exts.init(true);

    v.ec = v.exts.compress(compress_in,compress_out);
    BOOST_CHECK_EQUAL( v.ec, websocketpp::lib::error_code() );

    v.ec = v.exts.decompress(reinterpret_cast<const uint8_t *>(compress_out.data()),compress_out.size(),decompress_out);
    BOOST_CHECK_EQUAL( v.ec, websocketpp::lib::error_code() );
    BOOST_CHECK_EQUAL( compress_in, decompress_out );
}

BOOST_AUTO_TEST_CASE( compress_data_multiple ) {
    ext_vars v;
    
    v.exts.init(true);
    
    for (int i = 0; i < 2; i++) {
        std::string compress_in = "Hello";
        std::string compress_out;
        std::string decompress_out;

        v.ec = v.exts.compress(compress_in,compress_out);
        BOOST_CHECK_EQUAL( v.ec, websocketpp::lib::error_code() );

        v.ec = v.exts.decompress(reinterpret_cast<const uint8_t *>(compress_out.data()),compress_out.size(),decompress_out);
        BOOST_CHECK_EQUAL( v.ec, websocketpp::lib::error_code() );
        BOOST_CHECK_EQUAL( compress_in, decompress_out );
    }
}

BOOST_AUTO_TEST_CASE( compress_data_large ) {
    ext_vars v;
    
    std::string compress_in(600,'*');
    std::string compress_out;
    std::string decompress_out;
    
    websocketpp::http::attribute_list alist;

    alist["s2c_max_window_bits"] = "8";
    v.exts.set_s2c_max_window_bits(8,websocketpp::extensions::permessage_deflate::mode::smallest);

    v.exts.negotiate(alist);
    v.exts.init(true);

    v.ec = v.exts.compress(compress_in,compress_out);
=======

    std::string in = "Hello";
    std::string out;
    std::string in2;
    std::string out2;

    v.exts.init();

    v.ec = v.exts.compress(in,out);

    std::cout << "in : " << websocketpp::utility::to_hex(in) << std::endl;
>>>>>>> f22c542a
    BOOST_CHECK_EQUAL( v.ec, websocketpp::lib::error_code() );

    v.ec = v.exts.decompress(reinterpret_cast<const uint8_t *>(compress_out.data()),compress_out.size(),decompress_out);
    BOOST_CHECK_EQUAL( v.ec, websocketpp::lib::error_code() );
    BOOST_CHECK_EQUAL( compress_in, decompress_out );
}

<<<<<<< HEAD
BOOST_AUTO_TEST_CASE( compress_data_no_context_takeover ) {
    ext_vars v;
    
    std::string compress_in = "Hello";
    std::string compress_out1;
    std::string compress_out2;
    std::string decompress_out;
    
    websocketpp::http::attribute_list alist;

    alist["s2c_no_context_takeover"] = "";
    v.exts.enable_s2c_no_context_takeover();

    v.exts.negotiate(alist);
    v.exts.init(true);

    v.ec = v.exts.compress(compress_in,compress_out1);
    BOOST_CHECK_EQUAL( v.ec, websocketpp::lib::error_code() );

    v.ec = v.exts.decompress(
        reinterpret_cast<const uint8_t *>(compress_out1.data()),
        compress_out1.size(),
        decompress_out
    );
=======
    v.ec = v.exts.decompress(reinterpret_cast<const uint8_t *>(in2.data()),in2.size(),out2);

>>>>>>> f22c542a
    BOOST_CHECK_EQUAL( v.ec, websocketpp::lib::error_code() );
    BOOST_CHECK_EQUAL( compress_in, decompress_out );

    decompress_out = "";

    v.ec = v.exts.compress(compress_in,compress_out2);
    BOOST_CHECK_EQUAL( v.ec, websocketpp::lib::error_code() );

    v.ec = v.exts.decompress(
        reinterpret_cast<const uint8_t *>(compress_out2.data()),
        compress_out2.size(),
        decompress_out
    );
    BOOST_CHECK_EQUAL( v.ec, websocketpp::lib::error_code() );
    BOOST_CHECK_EQUAL( compress_in, decompress_out );

    BOOST_CHECK_EQUAL( compress_out1, compress_out2 );
}

BOOST_AUTO_TEST_CASE( compress_empty ) {
    ext_vars v;
<<<<<<< HEAD
    
    std::string compress_in = "";
    std::string compress_out;
    std::string decompress_out;
    
    v.exts.init(true);

    v.ec = v.exts.compress(compress_in,compress_out);
    BOOST_CHECK_EQUAL( v.ec, websocketpp::lib::error_code() );

    v.ec = v.exts.decompress(reinterpret_cast<const uint8_t *>(compress_out.data()),compress_out.size(),decompress_out);
    
    compress_out = "";
    decompress_out = "";

    v.ec = v.exts.compress(compress_in,compress_out);
=======

    uint8_t in[12] = {0xf2, 0x48, 0xcd, 0xc9, 0xc9, 0x07, 0x00, 0x00, 0x00, 0xff, 0xff};
    std::string out;

    v.exts.init();

    v.ec = v.exts.decompress(in,12,out);

>>>>>>> f22c542a
    BOOST_CHECK_EQUAL( v.ec, websocketpp::lib::error_code() );

    v.ec = v.exts.decompress(reinterpret_cast<const uint8_t *>(compress_out.data()),compress_out.size(),decompress_out);
    BOOST_CHECK_EQUAL( v.ec, websocketpp::lib::error_code() );
    BOOST_CHECK_EQUAL( compress_in, decompress_out );
}

/// @todo: more compression tests
/**
 * - compress at different compression levels
 */

// Decompression
BOOST_AUTO_TEST_CASE( decompress_data ) {
    ext_vars v;
    
    uint8_t in[11] = {0xf2, 0x48, 0xcd, 0xc9, 0xc9, 0x07, 0x00, 0x00, 0x00, 0xff, 0xff};
    std::string out = "";
    std::string reference = "Hello";
    
    v.exts.init(true);

    v.ec = v.exts.decompress(in,11,out);
    
    BOOST_CHECK_EQUAL( v.ec, websocketpp::lib::error_code() );
    BOOST_CHECK_EQUAL( out, reference );
}<|MERGE_RESOLUTION|>--- conflicted
+++ resolved
@@ -502,12 +502,11 @@
 // Compression
 BOOST_AUTO_TEST_CASE( compress_data ) {
     ext_vars v;
-<<<<<<< HEAD
-    
+
     std::string compress_in = "Hello";
     std::string compress_out;
     std::string decompress_out;
-    
+
     v.exts.init(true);
 
     v.ec = v.exts.compress(compress_in,compress_out);
@@ -520,9 +519,9 @@
 
 BOOST_AUTO_TEST_CASE( compress_data_multiple ) {
     ext_vars v;
-    
+
     v.exts.init(true);
-    
+
     for (int i = 0; i < 2; i++) {
         std::string compress_in = "Hello";
         std::string compress_out;
@@ -539,11 +538,11 @@
 
 BOOST_AUTO_TEST_CASE( compress_data_large ) {
     ext_vars v;
-    
+
     std::string compress_in(600,'*');
     std::string compress_out;
     std::string decompress_out;
-    
+
     websocketpp::http::attribute_list alist;
 
     alist["s2c_max_window_bits"] = "8";
@@ -553,19 +552,6 @@
     v.exts.init(true);
 
     v.ec = v.exts.compress(compress_in,compress_out);
-=======
-
-    std::string in = "Hello";
-    std::string out;
-    std::string in2;
-    std::string out2;
-
-    v.exts.init();
-
-    v.ec = v.exts.compress(in,out);
-
-    std::cout << "in : " << websocketpp::utility::to_hex(in) << std::endl;
->>>>>>> f22c542a
     BOOST_CHECK_EQUAL( v.ec, websocketpp::lib::error_code() );
 
     v.ec = v.exts.decompress(reinterpret_cast<const uint8_t *>(compress_out.data()),compress_out.size(),decompress_out);
@@ -573,15 +559,14 @@
     BOOST_CHECK_EQUAL( compress_in, decompress_out );
 }
 
-<<<<<<< HEAD
 BOOST_AUTO_TEST_CASE( compress_data_no_context_takeover ) {
     ext_vars v;
-    
+
     std::string compress_in = "Hello";
     std::string compress_out1;
     std::string compress_out2;
     std::string decompress_out;
-    
+
     websocketpp::http::attribute_list alist;
 
     alist["s2c_no_context_takeover"] = "";
@@ -598,10 +583,6 @@
         compress_out1.size(),
         decompress_out
     );
-=======
-    v.ec = v.exts.decompress(reinterpret_cast<const uint8_t *>(in2.data()),in2.size(),out2);
-
->>>>>>> f22c542a
     BOOST_CHECK_EQUAL( v.ec, websocketpp::lib::error_code() );
     BOOST_CHECK_EQUAL( compress_in, decompress_out );
 
@@ -623,33 +604,22 @@
 
 BOOST_AUTO_TEST_CASE( compress_empty ) {
     ext_vars v;
-<<<<<<< HEAD
-    
+
     std::string compress_in = "";
     std::string compress_out;
     std::string decompress_out;
-    
+
     v.exts.init(true);
 
     v.ec = v.exts.compress(compress_in,compress_out);
     BOOST_CHECK_EQUAL( v.ec, websocketpp::lib::error_code() );
 
     v.ec = v.exts.decompress(reinterpret_cast<const uint8_t *>(compress_out.data()),compress_out.size(),decompress_out);
-    
+
     compress_out = "";
     decompress_out = "";
 
     v.ec = v.exts.compress(compress_in,compress_out);
-=======
-
-    uint8_t in[12] = {0xf2, 0x48, 0xcd, 0xc9, 0xc9, 0x07, 0x00, 0x00, 0x00, 0xff, 0xff};
-    std::string out;
-
-    v.exts.init();
-
-    v.ec = v.exts.decompress(in,12,out);
-
->>>>>>> f22c542a
     BOOST_CHECK_EQUAL( v.ec, websocketpp::lib::error_code() );
 
     v.ec = v.exts.decompress(reinterpret_cast<const uint8_t *>(compress_out.data()),compress_out.size(),decompress_out);
@@ -665,15 +635,15 @@
 // Decompression
 BOOST_AUTO_TEST_CASE( decompress_data ) {
     ext_vars v;
-    
+
     uint8_t in[11] = {0xf2, 0x48, 0xcd, 0xc9, 0xc9, 0x07, 0x00, 0x00, 0x00, 0xff, 0xff};
     std::string out = "";
     std::string reference = "Hello";
-    
+
     v.exts.init(true);
 
     v.ec = v.exts.decompress(in,11,out);
-    
+
     BOOST_CHECK_EQUAL( v.ec, websocketpp::lib::error_code() );
     BOOST_CHECK_EQUAL( out, reference );
 }