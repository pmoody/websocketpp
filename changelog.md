--- conflicted
+++ resolved
@@ -20,7 +20,6 @@
 - Compatibility: Update `telemetry_client` to use a slightly more cross platform
   method of sleeping. Should work on windows now. Thank you Meir Yanovich for
   reporting.
-<<<<<<< HEAD
 - Compatibility: Updated permessage-deflate support to reflect that the zlib
   library does not actually support a sliding window size of 256 bits. 
   WebSocket++ will no longer negotiate 256 bit deflate windows. If the user
@@ -34,10 +33,8 @@
   a build error. It wasn't being used for anything particularly important
   (slightly improving error reporting) and there isn't a great replacement.
   #599 Thank you Gianfranco Costamagna for reporting.
-=======
 - Compatibility: Add missing `<stdint>` headers. Fixes issues with g++ 5.4.0.
   #638 Thank you Alex Korotkin for reporting and a patch.
->>>>>>> bc04ae4f
 - Bug: Store loggers in shared pointers to avoid crashes related to connections
   trying to write logs entries after their respective endpoint has been
   deallocated. Thank you Thalhammer for reporting and Jupp Müller for the 
