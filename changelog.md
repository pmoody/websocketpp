--- conflicted
+++ resolved
@@ -1,14 +1,11 @@
 HEAD
 - Feature: Basic support for the permessage-deflate extension. #344
 - Improvement: Better automatic std::chrono feature detection for Visual Studio
-<<<<<<< HEAD
 - Improvement: Major refactoring to bundled CMake build system. CMake can now be used to
   build all of the examples and the test suite. Thank you Thijs Wenker for a significant
   portion of this code. #378, #435, #449
-=======
 - Bug: Fix memory leak when init_asio produces an error. #454 Thank you Mark Grimes for
-  reporting and fixing. 
->>>>>>> 95551e7e
+  reporting and fixing.
 
 0.6.0
 - MINOR BREAKING TRANSPORT POLICY CHANGE: Custom transport policies will now be
