--- conflicted
+++ resolved
@@ -1,22 +1,26 @@
 HEAD
-<<<<<<< HEAD
 - BREAKING API CHANGE: All WebSocket++ methods now throw an exception of type 
   `websocketpp::exception` which derives from `std::exception`. This normalizes
   all exception types under the standard exception hierarchy and allows
   WebSocket++ exceptions to be caught in the same statement as others. The error
   code that was previously thrown is wrapped in the exception object and can be
   accessed via the `websocketpp::exception::code()` method.
-- Compatibility: Adjust usage of std::min to be more compatible with systems
-  that define a min(...) macro.
-
-0.3.0 - 2014-08-10
-=======
 - API BREAKING CHANGE: Custom logging policies have some new required
   constructors that take generic config settings rather than pointers to 
   std::ostreams. This allows writing logging policies that do not involve the 
   use of std::ostream. This does not affect anyone using the built in logging 
   policies.
->>>>>>> fe0310b2
+- Feature: Adds incomplete `minimal_server` and `minimal_client` configs that 
+  can be used to build custom configs without pulling in the dependencies of 
+  `core` or `core_client`. These configs will offer a stable base config to 
+  future-proof custom configs.
+- Improvement: Core library no longer has std::iostream as a dependency. 
+  std::iostream is still required for the optional iostream logging policy and
+  iostream transport.
+- Compatibility: Adjust usage of std::min to be more compatible with systems
+  that define a min(...) macro.
+
+0.3.0 - 2014-08-10
 - Feature: Adds `start_perpetual` and `stop_perpetual` methods to asio transport
   These may be used to replace manually managed `asio::io_service::work` objects
 - Feature: Allow setting pong and handshake timeouts at runtime.
@@ -35,16 +39,9 @@
 - Feature: Adds the ability to specify a maximum message size.
 - Feature: Adds `close::status::get_string(...)` method to look up a human
   readable string given a close code value.
-<<<<<<< HEAD
 - Feature: Adds `connection::read_all(...)` method to iostream transport as a
   convenience method for reading all data into the connection buffer without the
   end user needing to manually loop on `read_some`.
-=======
-- Feature: Adds incomplete `minimal_server` and `minimal_client` configs that 
-  can be used to build custom configs without pulling in the dependencies of 
-  `core` or `core_client`. These configs will offer a stable base config to 
-  future-proof custom configs.
->>>>>>> fe0310b2
 - Improvement: Open, close, and pong timeouts can be disabled entirely by
   setting their duration to 0.
 - Improvement: Numerous performance improvements. Including: tuned default
@@ -60,9 +57,6 @@
   about them will remain in the info error channel for debugging purposes.
 - Improvement: `start_accept` and `listen` errors are now reported to the caller
   either via an exception or an ec parameter.
-- Improvement: Core library no longer has std::iostream as a dependency. 
-  std::iostream is still required for the optional iostream logging policy and
-  iostream transport.
 - Improvement: Outgoing writes are now batched for improved message throughput
   and reduced system call and TCP frame overhead.
 - Bug: Fix some cases of calls to empty lib::function objects.
