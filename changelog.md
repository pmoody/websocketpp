HEAD
- API BREAKING CHANGE: Custom logging policies have some new required
  constructors that take generic config settings rather than pointers to 
  std::ostreams. This allows writing logging policies that do not involve the 
  use of std::ostream. This does not affect anyone using the built in logging 
  policies.
- Feature: Adds `start_perpetual` and `stop_perpetual` methods to asio transport
  These may be used to replace manually managed `asio::io_service::work` objects
- Feature: Allow setting pong and handshake timeouts at runtime.
- Feature: Allows changing the listen backlog queue length.
- Feature: Split tcp init into pre and post init.
- Feature: Adds URI method to extract query string from URI. Thank you Banaan
  for code. #298
- Feature: Adds a compile time switch to asio transport config to disable
  certain multithreading features (some locks, asio strands)
- Feature: Adds the ability to pause reading on a connection. Paused connections
  will not read more data from their socket, allowing TCP flow control to work
  without blocking the main thread.
- Feature: Adds the ability to specify whether or not to use the `SO_REUSEADDR`
  TCP socket option. The default for this value has been changed from `true` to
  `false`.
- Feature: Adds the ability to specify a maximum message size.
- Feature: Adds `close::status::get_string(...)` method to look up a human
  readable string given a close code value.
- Feature: Adds incomplete `minimal_server` and `minimal_client` configs that 
  can be used to build custom configs without pulling in the dependencies of 
  `core` or `core_client`. These configs will offer a stable base config to 
  future-proof custom configs.
- Improvement: Open, close, and pong timeouts can be disabled entirely by
  setting their duration to 0.
- Improvement: Numerous performance improvements. Including: tuned default
  buffer sizes based on profiling, caching of handler binding for async
  reads/writes, non-malloc allocators for read/write handlers, disabling of a
  number of questionably useful range sanity checks in tight inner loops.
- Improvement: Cleaned up the handling of TLS related errors. TLS errors will
  now be reported with more detail on the info channel rather than all being
  `tls_short_read` or `pass_through`. In addition, many cases where a TLS short
  read was in fact expected are no longer classified as errors. Expected TLS
  short reads and quasi-expected socket shutdown related errors will no longer
  be reported as unclean WebSocket shutdowns to the application. Information
  about them will remain in the info error channel for debugging purposes.
- Improvement: `start_accept` and `listen` errors are now reported to the caller
  either via an exception or an ec parameter.
<<<<<<< HEAD
- Improvement: Core library no longer has std::iostream as a dependency. 
  std::iostream is still required for the optional iostream logging policy and
  iostream transport.
=======
- Improvement: Outgoing writes are now batched for improved message throughput
  and reduced system call and TCP frame overhead.
>>>>>>> 002d2d00
- Bug: Fix some cases of calls to empty lib::function objects.
- Bug: Fix memory leak of connection objects due to cached handlers holding on to
  reference counted pointers. #310 Thank you otaras for reporting.
- Bug: Fix issue with const endpoint accessors (such as `get_user_agent`) not
  compiling due to non-const mutex use. #292 Thank you logofive for reporting.
- Bug: Fix handler allocation crash with multithreaded `io_service`.
- Bug: Fixes incorrect whitespace handling in header parsing. #301 Thank you
  Wolfram Schroers for reporting
- Bug: Fix a crash when parsing empty HTTP headers. Thank you Thingol for
  reporting.
- Bug: Fix a crash following use of the `stop_listening` function. Thank you
  Thingol for reporting.
- Bug: Fix use of variable names that shadow function parameters. The library
  should compile cleanly with -Wshadow now. Thank you giszo for reporting. #318
- Bug: Fix an issue where `set_open_handshake_timeout` was ignored by server
  code. Thank you Robin Rowe for reporting.
- Bug: Fix an issue where custom timeout values weren't being propagated from
  endpoints to new connections.
- Bug: Fix a number of memory leaks related to server connection failures. #323
  #333 #334 #335 Thank you droppy and aydany for reporting and patches.
  reporting.
- Compatibility: Fix compile time conflict with Visual Studio's MIN/MAX macros.
  Thank you Robin Rowe for reporting.
- Documentation: Examples and test suite build system now defaults to clang on
  OS X

0.3.0-alpha4 - 2013-10-11
- HTTP requests ending normally are no longer logged as errors. Thank you Banaan
  for reporting. #294
- Eliminates spurious expired timers in certain error conditions. Thank you
  Banaan for reporting. #295
- Consolidates all bundled library licenses into the COPYING file. #294
- Updates bundled sha1 library to one with a cleaner interface and more
  straight-forward license. Thank you lotodore for reporting and Evgeni Golov
  for reviewing. #294
- Re-introduces strands to asio transport, allowing `io_service` thread pools to
  be used (with some limitations).
- Removes endpoint code that kept track of a connection list that was never used
  anywhere. Removes a lock and reduces connection creation/deletion complexity
  from O(log n) to O(1) in the number of connections.
- A number of internal changes to transport APIs
- Deprecates iostream transport `readsome` in favor of `read_some` which is more
  consistent with the naming of the rest of the library.
- Adds preliminary signaling to iostream transport of eof and fatal transport
  errors
- Updates transport code to use shared pointers rather than raw pointers to
  prevent asio from retaining pointers to connection methods after the
  connection goes out of scope. #293 Thank you otaras for reporting.
- Fixes an issue where custom headers couldn't be set for client connections
  Thank you Jerry Win and Wolfram Schroers for reporting.
- Fixes a compile error on visual studio when using interrupts. Thank you Javier
  Rey Neira for reporting this.
- Adds new 1012 and 1013 close codes per IANA registry
- Add `set_remote_endpoint` method to iostream transport.
- Add `set_secure` method to iostream transport.
- Fix typo in .gitattributes file. Thank you jstarasov for reporting this. #280
- Add missing locale include. Thank you Toninoso for reporting this. #281
- Refactors `asio_transport` endpoint and adds full documentation and exception
  free varients of all methods.
- Removes `asio_transport` endpoint method cancel(). Use `stop_listen()` instead
- Wrap internal `io_service` `run_one()` method
- Suppress error when trying to shut down a connection that was already closed

0.3.0-alpha3 - 2013-07-16
- Minor refactor to bundled sha1 library
- HTTP header comparisons are now case insensitive. #220, #275
- Refactors URI to be exception free and not use regular expressions. This
  eliminates the dependency on boost or C++11 regex libraries allowing native
  C++11 usage on GCC 4.4 and higher and significantly reduces staticly built
  binary sizes.
- Updates handling of Server and User-Agent headers to better handle custom
  settings and allow suppression of these headers for security purposes.
- Fix issue where pong timeout handler always fired. Thank you Steven Klassen
  for reporting this bug.
- Add ping and pong endpoint wrapper methods
- Add `get_request()` pass through method to connection to allow calling methods
  specific to the HTTP policy in use.
- Fix issue compile error with `WEBSOCKETPP_STRICT_MASKING` enabled and another
  issue where `WEBSOCKETPP_STRICT_MASKING` was not applied to incoming messages.
  Thank you Petter Norby for reporting and testing these bugs. #264
- Add additional macro guards for use with boost_config. Thank you breyed
  for testing and code. #261

0.3.0-alpha2 - 2013-06-09
- Fix a regression that caused servers being sent two close frames in a row
  to end a connection uncleanly. #259
- Fix a regression that caused spurious frames following a legitimate close
  frames to erroneously trigger handlers. #258
- Change default HTTP response error code when no http_handler is defined from
  500/Internal Server Error to 426/Upgrade Required
- Remove timezone from logger timestamp to work around issues with the Windows
  implimentation of strftime. Thank you breyed for testing and code. #257
- Switch integer literals to char literals to improve VCPP compatibility.
  Thank you breyed for testing and code. #257
- Add MSVCPP warning suppression for the bundled SHA1 library. Thank you breyed
  for testing and code. #257

0.3.0-alpha1 - 2013-06-09
- Initial Release<|MERGE_RESOLUTION|>--- conflicted
+++ resolved
@@ -41,14 +41,11 @@
   about them will remain in the info error channel for debugging purposes.
 - Improvement: `start_accept` and `listen` errors are now reported to the caller
   either via an exception or an ec parameter.
-<<<<<<< HEAD
 - Improvement: Core library no longer has std::iostream as a dependency. 
   std::iostream is still required for the optional iostream logging policy and
   iostream transport.
-=======
 - Improvement: Outgoing writes are now batched for improved message throughput
   and reduced system call and TCP frame overhead.
->>>>>>> 002d2d00
 - Bug: Fix some cases of calls to empty lib::function objects.
 - Bug: Fix memory leak of connection objects due to cached handlers holding on to
   reference counted pointers. #310 Thank you otaras for reporting.
