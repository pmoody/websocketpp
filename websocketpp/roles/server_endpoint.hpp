/*
 * Copyright (c) 2013, Peter Thorson. All rights reserved.
 *
 * Redistribution and use in source and binary forms, with or without
 * modification, are permitted provided that the following conditions are met:
 *     * Redistributions of source code must retain the above copyright
 *       notice, this list of conditions and the following disclaimer.
 *     * Redistributions in binary form must reproduce the above copyright
 *       notice, this list of conditions and the following disclaimer in the
 *       documentation and/or other materials provided with the distribution.
 *     * Neither the name of the WebSocket++ Project nor the
 *       names of its contributors may be used to endorse or promote products
 *       derived from this software without specific prior written permission.
 *
 * THIS SOFTWARE IS PROVIDED BY THE COPYRIGHT HOLDERS AND CONTRIBUTORS "AS IS"
 * AND ANY EXPRESS OR IMPLIED WARRANTIES, INCLUDING, BUT NOT LIMITED TO, THE
 * IMPLIED WARRANTIES OF MERCHANTABILITY AND FITNESS FOR A PARTICULAR PURPOSE
 * ARE DISCLAIMED. IN NO EVENT SHALL PETER THORSON BE LIABLE FOR ANY
 * DIRECT, INDIRECT, INCIDENTAL, SPECIAL, EXEMPLARY, OR CONSEQUENTIAL DAMAGES
 * (INCLUDING, BUT NOT LIMITED TO, PROCUREMENT OF SUBSTITUTE GOODS OR SERVICES;
 * LOSS OF USE, DATA, OR PROFITS; OR BUSINESS INTERRUPTION) HOWEVER CAUSED AND
 * ON ANY THEORY OF LIABILITY, WHETHER IN CONTRACT, STRICT LIABILITY, OR TORT
 * (INCLUDING NEGLIGENCE OR OTHERWISE) ARISING IN ANY WAY OUT OF THE USE OF THIS
 * SOFTWARE, EVEN IF ADVISED OF THE POSSIBILITY OF SUCH DAMAGE.
 *
 */

#ifndef WEBSOCKETPP_SERVER_ENDPOINT_HPP
#define WEBSOCKETPP_SERVER_ENDPOINT_HPP

#include <websocketpp/endpoint.hpp>
#include <websocketpp/logger/levels.hpp>

#include <iostream>

namespace websocketpp {


/// Server endpoint role based on the given config
/**
 *
 */
template <typename config>
class server : public endpoint<connection<config>,config> {
public:
    /// Type of this endpoint
    typedef server<config> type;

    /// Type of the endpoint concurrency component
    typedef typename config::concurrency_type concurrency_type;
    /// Type of the endpoint transport component
    typedef typename config::transport_type transport_type;

    /// Type of the connections this server will create
    typedef connection<config> connection_type;
    /// Type of a shared pointer to the connections this server will create
    typedef typename connection_type::ptr connection_ptr;

    /// Type of the connection transport component
    typedef typename transport_type::transport_con_type transport_con_type;
    /// Type of a shared pointer to the connection transport component
    typedef typename transport_con_type::ptr transport_con_ptr;

    /// Type of the endpoint component of this server
    typedef endpoint<connection_type,config> endpoint_type;


    // TODO: clean up these types

    explicit server() : endpoint_type(true)
    {
        endpoint_type::m_alog.write(log::alevel::devel, "server constructor");
    }

    // return an initialized connection_ptr. Call start() on this object to
    // begin the processing loop.
    connection_ptr get_connection() {
        connection_ptr con = endpoint_type::create_connection();

        return con;
    }

    // Starts the server's async connection acceptance loop.
    void start_accept() {
        if (!transport_type::is_listening()) {
            endpoint_type::m_elog.write(log::elevel::info,
                "Stopping acceptance of new connections because the underlying transport is no longer listening.");
            return;
        }
        
        connection_ptr con = get_connection();
        
        lib::error_code ec;
        
        transport_type::async_accept(
            lib::static_pointer_cast<transport_con_type>(con),
            lib::bind(
                &type::handle_accept,
                this,
                con,
                lib::placeholders::_1
            ),
            ec
        );
        
        if (ec == error::async_accept_not_listening) {
            endpoint_type::m_elog.write(log::elevel::info,
                "Stopping acceptance of new connections because the underlying transport is no longer listening.");
        } else if (ec) {
            endpoint_type::m_elog.write(log::elevel::rerror,
                "start_accept error: "+ec.message());
        }
<<<<<<< HEAD
		
		if (ec && con) {
			// Terminate the connection to prevent memory leaks.
			lib::error_code con_ec;
			con->terminate(con_ec);
		}
	}
=======
        
        if (ec) {
            // Terminate the connection to prevent memory leaks.
            con->terminate(lib::error_code());
        }
    }
>>>>>>> b805689f

    void handle_accept(connection_ptr con, lib::error_code const & ec) {
        if (ec) {
            con->terminate(ec);

            if (ec == error::operation_canceled) {
                endpoint_type::m_elog.write(log::elevel::info,
                    "handle_accept error: "+ec.message());
            } else {
                endpoint_type::m_elog.write(log::elevel::rerror,
                    "handle_accept error: "+ec.message());
            }
        } else {
            con->start();
        }

        
        start_accept();
    }
private:
};

} // namespace websocketpp

#endif //WEBSOCKETPP_SERVER_ENDPOINT_HPP<|MERGE_RESOLUTION|>--- conflicted
+++ resolved
@@ -110,7 +110,6 @@
             endpoint_type::m_elog.write(log::elevel::rerror,
                 "start_accept error: "+ec.message());
         }
-<<<<<<< HEAD
 		
 		if (ec && con) {
 			// Terminate the connection to prevent memory leaks.
@@ -118,14 +117,6 @@
 			con->terminate(con_ec);
 		}
 	}
-=======
-        
-        if (ec) {
-            // Terminate the connection to prevent memory leaks.
-            con->terminate(lib::error_code());
-        }
-    }
->>>>>>> b805689f
 
     void handle_accept(connection_ptr con, lib::error_code const & ec) {
         if (ec) {
