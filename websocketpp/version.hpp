/*
 * Copyright (c) 2015, Peter Thorson. All rights reserved.
 *
 * Redistribution and use in source and binary forms, with or without
 * modification, are permitted provided that the following conditions are met:
 *     * Redistributions of source code must retain the above copyright
 *       notice, this list of conditions and the following disclaimer.
 *     * Redistributions in binary form must reproduce the above copyright
 *       notice, this list of conditions and the following disclaimer in the
 *       documentation and/or other materials provided with the distribution.
 *     * Neither the name of the WebSocket++ Project nor the
 *       names of its contributors may be used to endorse or promote products
 *       derived from this software without specific prior written permission.
 *
 * THIS SOFTWARE IS PROVIDED BY THE COPYRIGHT HOLDERS AND CONTRIBUTORS "AS IS"
 * AND ANY EXPRESS OR IMPLIED WARRANTIES, INCLUDING, BUT NOT LIMITED TO, THE
 * IMPLIED WARRANTIES OF MERCHANTABILITY AND FITNESS FOR A PARTICULAR PURPOSE
 * ARE DISCLAIMED. IN NO EVENT SHALL PETER THORSON BE LIABLE FOR ANY
 * DIRECT, INDIRECT, INCIDENTAL, SPECIAL, EXEMPLARY, OR CONSEQUENTIAL DAMAGES
 * (INCLUDING, BUT NOT LIMITED TO, PROCUREMENT OF SUBSTITUTE GOODS OR SERVICES;
 * LOSS OF USE, DATA, OR PROFITS; OR BUSINESS INTERRUPTION) HOWEVER CAUSED AND
 * ON ANY THEORY OF LIABILITY, WHETHER IN CONTRACT, STRICT LIABILITY, OR TORT
 * (INCLUDING NEGLIGENCE OR OTHERWISE) ARISING IN ANY WAY OUT OF THE USE OF THIS
 * SOFTWARE, EVEN IF ADVISED OF THE POSSIBILITY OF SUCH DAMAGE.
 *
 */

#ifndef WEBSOCKETPP_VERSION_HPP
#define WEBSOCKETPP_VERSION_HPP

/// Namespace for the WebSocket++ project
namespace websocketpp {

/*
 other places where version information is kept
 - readme.md
 - changelog.md
 - Doxyfile
 - CMakeLists.txt
*/

/// Library major version number
static int const major_version = 0;
/// Library minor version number
static int const minor_version = 5;
/// Library patch version number
static int const patch_version = 1;
/// Library pre-release flag
/**
 * This is a textual flag indicating the type and number for pre-release
 * versions (dev, alpha, beta, rc). This will be blank for release versions.
 */
static char const prerelease_flag[] = "permessagedeflate";

/// Default user agent string
<<<<<<< HEAD
static char const user_agent[] = "WebSocket++/0.5.0-permessagedeflate";
=======
static char const user_agent[] = "WebSocket++/0.5.1";
>>>>>>> 13f6da6f

} // namespace websocketpp

#endif // WEBSOCKETPP_VERSION_HPP<|MERGE_RESOLUTION|>--- conflicted
+++ resolved
@@ -53,11 +53,7 @@
 static char const prerelease_flag[] = "permessagedeflate";
 
 /// Default user agent string
-<<<<<<< HEAD
 static char const user_agent[] = "WebSocket++/0.5.0-permessagedeflate";
-=======
-static char const user_agent[] = "WebSocket++/0.5.1";
->>>>>>> 13f6da6f
 
 } // namespace websocketpp
 
