/*
 * Copyright (c) 2015, Peter Thorson. All rights reserved.
 *
 * Redistribution and use in source and binary forms, with or without
 * modification, are permitted provided that the following conditions are met:
 *     * Redistributions of source code must retain the above copyright
 *       notice, this list of conditions and the following disclaimer.
 *     * Redistributions in binary form must reproduce the above copyright
 *       notice, this list of conditions and the following disclaimer in the
 *       documentation and/or other materials provided with the distribution.
 *     * Neither the name of the WebSocket++ Project nor the
 *       names of its contributors may be used to endorse or promote products
 *       derived from this software without specific prior written permission.
 *
 * THIS SOFTWARE IS PROVIDED BY THE COPYRIGHT HOLDERS AND CONTRIBUTORS "AS IS"
 * AND ANY EXPRESS OR IMPLIED WARRANTIES, INCLUDING, BUT NOT LIMITED TO, THE
 * IMPLIED WARRANTIES OF MERCHANTABILITY AND FITNESS FOR A PARTICULAR PURPOSE
 * ARE DISCLAIMED. IN NO EVENT SHALL PETER THORSON BE LIABLE FOR ANY
 * DIRECT, INDIRECT, INCIDENTAL, SPECIAL, EXEMPLARY, OR CONSEQUENTIAL DAMAGES
 * (INCLUDING, BUT NOT LIMITED TO, PROCUREMENT OF SUBSTITUTE GOODS OR SERVICES;
 * LOSS OF USE, DATA, OR PROFITS; OR BUSINESS INTERRUPTION) HOWEVER CAUSED AND
 * ON ANY THEORY OF LIABILITY, WHETHER IN CONTRACT, STRICT LIABILITY, OR TORT
 * (INCLUDING NEGLIGENCE OR OTHERWISE) ARISING IN ANY WAY OUT OF THE USE OF THIS
 * SOFTWARE, EVEN IF ADVISED OF THE POSSIBILITY OF SUCH DAMAGE.
 *
 */

#ifndef WEBSOCKETPP_VERSION_HPP
#define WEBSOCKETPP_VERSION_HPP

/// Namespace for the WebSocket++ project
namespace websocketpp {

/*
 other places where version information is kept
 - readme.md
 - changelog.md
 - Doxyfile
 - CMakeLists.txt
*/

/// Library major version number
static int const major_version = 0;
/// Library minor version number
static int const minor_version = 6;
/// Library patch version number
static int const patch_version = 1;
/// Library pre-release flag
/**
 * This is a textual flag indicating the type and number for pre-release
 * versions (dev, alpha, beta, rc). This will be blank for release versions.
 */
static char const prerelease_flag[] = "permessagedeflate";

/// Default user agent string
<<<<<<< HEAD
static char const user_agent[] = "WebSocketpp/0.5.1-permessagedeflate";
=======
static char const user_agent[] = "WebSocket++/0.6.0";
>>>>>>> c5510d6d

} // namespace websocketpp

#endif // WEBSOCKETPP_VERSION_HPP<|MERGE_RESOLUTION|>--- conflicted
+++ resolved
@@ -44,7 +44,7 @@
 /// Library minor version number
 static int const minor_version = 6;
 /// Library patch version number
-static int const patch_version = 1;
+static int const patch_version = 0;
 /// Library pre-release flag
 /**
  * This is a textual flag indicating the type and number for pre-release
@@ -53,11 +53,7 @@
 static char const prerelease_flag[] = "permessagedeflate";
 
 /// Default user agent string
-<<<<<<< HEAD
-static char const user_agent[] = "WebSocketpp/0.5.1-permessagedeflate";
-=======
-static char const user_agent[] = "WebSocket++/0.6.0";
->>>>>>> c5510d6d
+static char const user_agent[] = "WebSocketpp/0.6.0-permessagedeflate";
 
 } // namespace websocketpp
 
